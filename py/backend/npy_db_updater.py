--- conflicted
+++ resolved
@@ -8,7 +8,7 @@
 import time
 import warnings
 from collections import namedtuple
-from collections.abc import Iterable, Sequence, Sized
+from collections.abc import Iterable, Sequence
 from typing import Tuple, List
 from warnings import warn
 
@@ -25,7 +25,6 @@
 import util.unix_time as ut
 from controller.item import create_item, Item
 from data_processing.npy_array_computations import avg_price_summed_volume
-from file.file import File
 from global_variables.data_classes import NpyDatapoint as NpyDp
 from model.database import Database
 
@@ -47,23 +46,13 @@
     npy_columns = NpyDatapoint.__match_args__
     array_directory = gp.dir_npy_arrays
     
-<<<<<<< HEAD
-    def __init__(self, db_file: File = gp.f_db_npy, source_db_path: str = gp.f_db_timeseries, new_db: bool = False,
-                 item_ids: Sequence = go.npy_items, prices_listbox_file: File = gp.f_prices_listbox, execute_update: bool = True, add_arrays: bool = True, **kwargs):
-=======
     def __init__(self, db_path: str = gp.f_db_npy, source_db_path: str = gp.f_db_timeseries, new_db: bool = False,
-                 item_ids: Sequence = go.npy_items, prices_listbox_path: str = gp.f_prices_listbox,
-                 execute_update: bool = True, add_arrays: bool = True, **kwargs):
->>>>>>> c44e1406
-        
-        if new_db and db_file.exists():
-            db_file.delete()
-        
-<<<<<<< HEAD
-        super().__init__(path=db_file.path, parse_tables=False)
-=======
-        super().__init__(path=db_path, parse_tables=False, read_only=False)
->>>>>>> c44e1406
+                 item_ids: Sequence = go.npy_items, prices_listbox_path: str = gp.f_prices_listbox, execute_update: bool = True, add_arrays: bool = True, **kwargs):
+        
+        if new_db and os.path.exists(db_path):
+            os.remove(db_path)
+        
+        super().__init__(path=db_path, parse_tables=False)
         self.add_npy_array_files = add_arrays
         
         if kwargs.get('dp') is not None:
@@ -112,21 +101,17 @@
             self.ts_con_avg5m
         ]
         try:
-            self.db_size_start = self.fsize()
-            if self.db_size_start is None:
-                self.db_size_start = File(self.path).fsize()
+            self.db_size_start = os.path.getsize(self.db_path)
         except FileNotFoundError:
             self.db_size_start = 0
         self.t0, self.t1, self.timestamps, self.t_start = 0, 0, [], time.perf_counter()
         self.configure_default_timestamps()
         self.item_ids = item_ids
-        self.n_ids = len(self.item_ids)
-
-<<<<<<< HEAD
-        self.prices_listbox_file = prices_listbox_file
-        if prices_listbox_file is not None:
+
+        self.prices_listbox_path = prices_listbox_path
+        if prices_listbox_path is not None:
             try:
-                self.prices_listbox = self.prices_listbox_file.load()
+                self.prices_listbox = uf.load(self.prices_listbox_path)
                 self.updated_listbox = False
                 if not isinstance(self.prices_listbox, dict):
                     self.prices_listbox = {}
@@ -137,11 +122,6 @@
         else:
             self.updated_listbox = False
             self.prices_listbox = None
-=======
-        self.prices_listbox_path = prices_listbox_path
-        self.updated_listbox = prices_listbox_path is not None
-        self.prices_listbox = None
->>>>>>> c44e1406
 
         self.placeholder = [[0, 0]]
         print(f'\tNpy items: {len(item_ids)} Npy timespan was set to [{ut.loc_unix_dt(self.t0)} - '
@@ -149,15 +129,14 @@
         if execute_update or new_db:
             # print(f'Created tables in {fmt.delta_t(time.perf_counter()-self.t_start)}')
             start_insert = time.perf_counter()
-            self.generate_db(item_ids=self.item_ids, t0=self.t0, t1=self.t1, **kwargs)
-            self.update_prices_listbox()
-            # if self.add_npy_array_files:
-            #     self.generate_remaining_arrays(tuple(self.item_ids))
+            self.generate_db(item_ids=self.item_ids, t0=self.t0, t1=self.t1)
+            if self.add_npy_array_files:
+                self.generate_remaining_arrays(tuple(self.item_ids))
             # n_done = None
             # while n_done is None or n_done > 0:
             #     n_done = self.insert_row_data(start_idx=n_done)
             tpc = time.perf_counter()
-            print(f'\n\tDone! Insert time: {fmt.delta_t(tpc-start_insert)} Runtime: {fmt.delta_t(tpc-self.t_start)}')
+            print(f'\n\tDone! Insert time: {fmt.delta_t(tpc-start_insert)} Total runtime: {fmt.delta_t(tpc-self.t_start)}')
         self.con = None
         
     def configure_default_timestamps(self):
@@ -167,7 +146,6 @@
             t1 = max(t1, self.src_db.execute(
                 self.set_table_name(f"""SELECT MAX(timestamp) FROM ___ WHERE src in (1, 2)""", i),
                 factory=0).fetchone())
-            
         self.t0, self.t1 = int(t1 - t1 % 86400 - cfg.npy_db_timespan * 86400), int(t1 - t1 % 14400)
         self.timestamps = range(self.t0, self.t1, 300)
         global min_timestamp, max_timestamp
@@ -176,25 +154,17 @@
     def updater_print(self, idx, n_items, n_rows, n_deleted, n_created, exe_times_item):
         """ Print a progress update while generating the database """
         n_tables = f"New tables: {n_created}  " if n_created > 0 else ""
-        try:
-            if len(exe_times_item) > 0:
-                print(f'\t[{fmt.delta_t(time.perf_counter() - self.t_start)}] Items: {idx + 1}/{n_items}  '
-                      f'Db size: +{fmt.fsize(self.fsize() - self.db_size_start)}  '
-                      f'Rows [+ {n_rows} / - {n_deleted}]  {n_tables}'
-                      f'Avg/item: {fmt.delta_t(sum(exe_times_item) / len(exe_times_item))}', end='\r')
-            else:
-                print(f'\t[{fmt.delta_t(time.perf_counter() - self.t_start)}] Items: {idx + 1}/{n_items}  '
-                      f'Db size: +{fmt.fsize(self.fsize() - self.db_size_start)}  '
-                      f'Rows [+ {n_rows} / - {n_deleted}]  {n_tables}', end='\r')
-        except TypeError as e:
-            for k, v in self.__dict__.items():
-                if isinstance(v, Sized) and len(v) > 100:
-                    print(k, len(v))
-                else:
-                    print(k, v)
-            raise e
-    
-    def generate_db(self, item_ids: Sequence = go.npy_items, t0: int = None, t1: int = None, **kwargs):
+        if len(exe_times_item) > 0:
+            print(f'\t[{fmt.delta_t(time.perf_counter() - self.t_start)}] Items: {idx + 1}/{n_items}  '
+                  f'Db size: +{fmt.fsize(os.path.getsize(self.db_path) - self.db_size_start)}  '
+                  f'Rows [+ {n_rows} / - {n_deleted}]  {n_tables}'
+                  f'Avg/item: {fmt.delta_t(sum(exe_times_item) / len(exe_times_item))}', end='\r')
+        else:
+            print(f'\t[{fmt.delta_t(time.perf_counter() - self.t_start)}] Items: {idx + 1}/{n_items}  '
+                  f'Db size: +{fmt.fsize(os.path.getsize(self.db_path) - self.db_size_start)}  '
+                  f'Rows [+ {n_rows} / - {n_deleted}]  {n_tables}', end='\r')
+    
+    def generate_db(self, item_ids: Sequence = go.npy_items, t0: int = None, t1: int = None):
         """
         Generate rows for the Npy db on a per-item basis. Iterate over item_ids in `item_ids` and fetch row data
         spanning from `t0` to `t1`. Default timestamp interval is based on global_variables.configurations values.
@@ -242,16 +212,11 @@
             except sqlite3.OperationalError:
                 # print(f'Removing expired rows for item {item_id}')
                 n_deleted += self.delete_rows()
-                
-                # Use _redo_ts only if the newest rows have been screwed up after an update
-                if kwargs.get('_redo_ts') is not None and isinstance(kwargs.get('_redo_ts'), int):
-                    self.execute(f"DELETE FROM item{item_id:0>5} WHERE timestamp > ?", (kwargs.get('_redo_ts'),))
-                    self.commit()
                 _t0 = self.execute(self.sql.get("get_t0"), factory=0).fetchone()
                 if _t0 is not None and _t0 >= t1-300:
                     n_skipped += 1
                     self.updater_print(idx-n_skipped, n_items-n_skipped, n_rows, n_deleted, n_created, exe_times_item)
-                    # self.update_prices_listbox_entry(item_id=item_id, n_rows=cfg.prices_listbox_days)
+                    self.update_prices_listbox_entry(item_id=item_id, n_rows=cfg.prices_listbox_days)
                     
                     continue
                 # print(t0, _t0, t1)
@@ -307,9 +272,9 @@
                         while len(params) < len(self.npy_columns):
                             params.append(0)
                         self.con.execute(sql_i, tuple(params))
-                        # if self.prices_listbox is not None:
-                        #     self.update_prices_listbox_entry(item_id=item_id, n_rows=cfg.prices_listbox_days)
-                        #     self.updated_listbox = True
+                        if self.prices_listbox is not None:
+                            self.update_prices_listbox_entry(item_id=item_id, n_rows=cfg.prices_listbox_days)
+                            self.updated_listbox = True
                 if item_rows > 0:
                     self.con.commit()
                     self.save_prices_listbox()
@@ -318,7 +283,6 @@
                     exe_times_item.append(time.perf_counter()-item_start)
                     n_rows += item_rows
             except OSError:
-            # except pickle.PickleError:
                 if len(exe_times_item) % 10 > 1:
                     continue
             self.updater_print(idx-n_skipped, n_items-n_skipped, n_rows, n_deleted, n_created, exe_times_item)
@@ -368,14 +332,11 @@
             # exit(1)
             # print(self.sql.get('fetch_wiki'))
     
-<<<<<<< HEAD
     def save_prices_listbox(self):
-        if self.prices_listbox_file is not None and self.updated_listbox:
-            self.prices_listbox_file.save(self.prices_listbox)
+        if self.prices_listbox_path is not None and self.updated_listbox:
+            uf.save(self.prices_listbox, self.prices_listbox_path)
             self.updated_listbox = False
     
-=======
->>>>>>> c44e1406
     def generate_rows(self, item_id: int = None, t0: int = None, t1: int = None):
         """ Generate rows for `item_id` with timestamps spanning from `t0` to `t1` """
         if item_id is not None:
@@ -450,7 +411,7 @@
         """ Generate arrays with data of `item_id` and export them to a npy file in the array directory. """
         if not os.path.exists(self.array_directory):
             raise FileNotFoundError(f"Unable to export array files to non-existent directory {self.array_directory}")
-        if not overwrite and self.array_file(item_id).exists():
+        if not overwrite and os.path.exists(self.array_file(item_id)):
             return
         self.update_item_id(item_id=item_id)
         global cols, ar
@@ -467,21 +428,21 @@
             # ar, cols = avg_price_summed_volume(ar, cols, 288, '1d')
             if generate_csv:
                 pd.DataFrame(ar, columns=cols).to_csv(gp.dir_data+'test.csv')
-            if not self.column_file.exists() or time.time()-self.column_file.mtime() > 3600:
-                self.column_file.save(cols)
+            if not os.path.exists(self.column_file) or time.time()-os.path.getmtime(self.column_file) > 3600:
+                uf.save(cols, self.column_file)
             self.save_arrays(ar, cols, item_id)
     
-    def array_file(self, item_id) -> File:
+    def array_file(self, item_id):
         """ Return the path to the array file with data for `item_id` """
-        return File(f'{self.array_directory}{item_id:0>5}.npy')
+        return f'{self.array_directory}{item_id:0>5}.npy'
         
     def save_arrays(self, arrays: np.ndarray, column_names: Iterable[str], item_id: int):
         """ Save `arrays` with corresponding `column_names` for `item_id` under the appropriate file name """
-        return self.array_file(item_id).save((column_names, arrays))
+        return uf.save((column_names, arrays), self.array_file(item_id))
         
     def load_arrays(self, item_id: int) -> Tuple[np.ndarray, Iterable[str]]:
         """ Load the array file with data for `item_id` """
-        column_names, arrays = self.array_file(item_id).load()
+        column_names, arrays = uf.load(self.array_file(item_id))
         return column_names, arrays
     
     def generate_remaining_arrays(self, item_ids):
@@ -545,22 +506,21 @@
             return NpyDbUpdater.NpyDatapoint(*row[:len(NpyDbUpdater.npy_columns)])
     
     @staticmethod
-    def generate_template_db(file: File = gp.dir_template + 'npy.db'):
+    def generate_template_db(path: str = gp.dir_template+'npy.db'):
         """ Generate a template db+npy file, which has one table, to get an impression of what the db looks like. """
         dp = namedtuple('NpyDatapoint', list(NpyDbUpdater.NpyDatapoint.__match_args__) + ['src', 'price', 'volume'])
-        if not isinstance(file, File):
-            file = File(file)
-        if file.exists() and file.fsize() > pow(10, 7):
-            raise FileExistsError(f'File already exists at {file}. Are you sure you want to create a template db here?')
-        db = NpyDbUpdater(file, new_db=False, item_ids=[2], execute_update=True, add_arrays=False, dp=dp)
+        
+        if os.path.exists(path) and os.path.getsize(path) > pow(10, 7):
+            raise FileExistsError(f'File already exists at {path}. Are you sure you want to create a template db here?')
+        db = NpyDbUpdater(path, new_db=False, item_ids=[2], execute_update=True, add_arrays=False, dp=dp)
         db.commit()
         db.close()
-        db = NpyDbUpdater(file, execute_update=False, new_db=False)
+        db = NpyDbUpdater(path, execute_update=False, new_db=False)
         db.generate_npy_array(2)
         db.execute("ALTER TABLE item00002 RENAME TO ___")
         db.commit()
         db.close()
-        shutil.copy2(db.array_directory +'00002.npy', os.path.dirname(file) + '/___.npy')
+        shutil.copy2(db.array_directory+'00002.npy', os.path.dirname(path)+'/___.npy')
     
     @override
     def vacuum(self, temp_file: str = None, verify_vacuumed_db: bool = True, remove_temp_file: bool = True):
@@ -606,34 +566,6 @@
         except PermissionError:
             return -1
 
-    def update_prices_listbox(self):
-        tpc = time.perf_counter()
-        if self.prices_listbox_path is not None:
-            try:
-                self.prices_listbox = uf.load(self.prices_listbox_path)
-                self.updated_listbox = False
-                if not isinstance(self.prices_listbox, dict):
-                    self.prices_listbox = {}
-                    self.updated_listbox = True
-            except FileNotFoundError:
-                self.prices_listbox = {}
-                self.updated_listbox = True
-        else:
-            self.prices_listbox = None
-            self.updated_listbox = False
-            return
-        print('')
-        for idx, i in enumerate(self.item_ids):
-            print(f'\t[{fmt.delta_t(time.perf_counter()-tpc)}] Updating listbox {idx + 1} / {self.n_ids} done...      ',
-                  end='\r')
-            self.update_prices_listbox_entry(i)
-        self.save_prices_listbox()
-
-    def save_prices_listbox(self):
-        if self.prices_listbox_path is not None and self.updated_listbox:
-            uf.save(self.prices_listbox, self.prices_listbox_path)
-            self.updated_listbox = False
-
     def update_prices_listbox_entry(self, item_id: int, n_rows: int = cfg.prices_listbox_days, n_intervals: int = 6):
         """
         Compute prices listbox entries for `item_id`. Each row shows the price development for an item throughout the
@@ -663,6 +595,7 @@
         Sell prices are shown as the last interval for that row and the average across 3/6 highest sell prices across
         all intervals.
         """
+        
         if self.prices_listbox is None:
             return
         interval_start = self.execute(f"SELECT MAX(timestamp) FROM item{item_id:0>5}", factory=0).fetchone()-86100
@@ -712,9 +645,7 @@
                 print(f'ValueError for item {go.id_name[item_id]}')
                 continue
             except IndexError:
-                # print('IndexError', item_id)
                 ...
-                
             
             rows.append(cur)
             interval_start = interval_start - 86400 * 2
